<<<<<<< HEAD
import { z } from "zod";
import { AgentConfigSchema } from "./Agent.js";
=======
import {z} from "zod";
>>>>>>> 592081e8
import AgentContextService from "./AgentContextService.js";
import type AgentTeam from "./AgentTeam.ts";
import * as chatCommands from "./chatCommands.ts";
import packageJSON from "./package.json" with { type: "json" };
import * as tools from "./tools.ts";
<<<<<<< HEAD
import type { TokenRingPackage } from "./types.js";
=======
import {AgentConfigSchema, TokenRingPackage} from "./types.js";
>>>>>>> 592081e8

export const AgentPackageConfigSchema = z
	.record(z.string(), AgentConfigSchema)
	.optional();

export const packageInfo: TokenRingPackage = {
	name: packageJSON.name,
	version: packageJSON.version,
	description: packageJSON.description,
	install(agentTeam: AgentTeam) {
		agentTeam.addTools(packageInfo, tools);
		agentTeam.addChatCommands(chatCommands);
		agentTeam.addServices(new AgentContextService());

		const agentsConfig = agentTeam.getConfigSlice(
			"agents",
			AgentPackageConfigSchema,
		);
		if (agentsConfig) {
			for (const name in agentsConfig) {
				agentTeam.addAgentConfig(name, agentsConfig[name]);
			}
		}
	},
};

export { default as Agent } from "./Agent.ts";
export { default as AgentTeam } from "./AgentTeam.ts";
export { type TokenRingPackage } from "./types.js";<|MERGE_RESOLUTION|>--- conflicted
+++ resolved
@@ -1,19 +1,10 @@
-<<<<<<< HEAD
 import { z } from "zod";
-import { AgentConfigSchema } from "./Agent.js";
-=======
-import {z} from "zod";
->>>>>>> 592081e8
 import AgentContextService from "./AgentContextService.js";
 import type AgentTeam from "./AgentTeam.ts";
 import * as chatCommands from "./chatCommands.ts";
 import packageJSON from "./package.json" with { type: "json" };
 import * as tools from "./tools.ts";
-<<<<<<< HEAD
-import type { TokenRingPackage } from "./types.js";
-=======
 import {AgentConfigSchema, TokenRingPackage} from "./types.js";
->>>>>>> 592081e8
 
 export const AgentPackageConfigSchema = z
 	.record(z.string(), AgentConfigSchema)
