import formatLogMessages from "@tokenring-ai/utility/formatLogMessage";
import RegistryMultiSelector from "@tokenring-ai/utility/RegistryMultiSelector";
<<<<<<< HEAD
import { v4 as uuid } from "uuid";
import { z } from "zod";
import type {
	AgentEventEnvelope,
	AgentEvents,
	ResetWhat,
} from "./AgentEvents.js";
import AgentTeam, { type NamedTool } from "./AgentTeam.ts";
import type {
	HumanInterfaceRequest,
	HumanInterfaceResponse,
} from "./HumanInterfaceRequest.js";
import { CommandHistoryState } from "./state/commandHistoryState.js";
import type { HookConfig, HookType, TokenRingService } from "./types.js";

export type MessageLevel = "info" | "warning" | "error";

export interface ChatOutputStream {
	systemMessage(message: string, level?: MessageLevel): void;
	chatOutput(content: string): void;
	reasoningOutput(content: string): void;
	infoLine(...msgs: string[]): void;
	warningLine(...msgs: string[]): void;
	errorLine(...msgs: (string | Error)[]): void;
}

export interface AskHumanInterface {
	askHuman<T extends keyof HumanInterfaceResponse>(
		request: HumanInterfaceRequest & { type: T },
	): Promise<HumanInterfaceResponse[T]>;
}

export interface StateStorageInterface {
	getState<T extends AgentStateSlice>(ClassType: new (...args: any[]) => T): T;

	mutateState<R, T extends AgentStateSlice>(
		ClassType: new (...args: any[]) => T,
		callback: (state: T) => R,
	): R;

	initializeState<S, T extends AgentStateSlice>(
		ClassType: new (props: S) => T,
		props: S,
	): void;
}

export interface ServiceRegistryInterface {
	requireServiceByType<R extends TokenRingService>(
		type: abstract new (...args: any[]) => R,
	): R;

	getServiceByType<R extends TokenRingService>(
		type: abstract new (...args: any[]) => R,
	): R | undefined;
}

export interface AgentStateSlice {
	name: string;
	reset: (what: ResetWhat[]) => void;
	serialize: () => object;
	deserialize: (data: object) => void;
	persistToSubAgents?: boolean;
}

export const AgentConfigSchema = z.object({
	name: z.string(),
	description: z.string(),
	visual: z.object({
		color: z.string(),
	}),
	workHandler: z
		.function({
			input: z.tuple([z.string(), z.any()]),
			output: z.any(),
		})
		.optional(),
	ai: z.any(),
	initialCommands: z.array(z.string()),
	persistent: z.boolean().optional(),
	storagePath: z.string().optional(),
	type: z.enum(["interactive", "background"]),
});
export type AgentConfig = z.infer<typeof AgentConfigSchema>;

export interface AgentCheckpointData {
	agentId: string;
	createdAt: number;
	state: {
		//contextStorage: object;
		agentState: Record<string, object>;
		toolsEnabled: string[];
		hooksEnabled: string[];
	};
}
=======
import {v4 as uuid} from "uuid";
import type {AgentEventEnvelope, AgentEvents, ResetWhat,} from "./AgentEvents.js";
import AgentTeam, {type NamedTool} from "./AgentTeam.ts";
import type {HumanInterfaceRequest, HumanInterfaceResponse,} from "./HumanInterfaceRequest.js";
import {CommandHistoryState} from "./state/commandHistoryState.js";
import StateManager, {type StateStorageInterface} from "./StateManager.js";
import type {
  AgentCheckpointData,
  AgentConfig,
  AskHumanInterface,
  ChatOutputStream,
  HookConfig,
  HookType,
  ServiceRegistryInterface,
  TokenRingService
} from "./types.js";

>>>>>>> 592081e8

export default class Agent
	implements
		AskHumanInterface,
		ChatOutputStream,
		StateStorageInterface,
    ServiceRegistryInterface {
  readonly name = "Agent";
  readonly description = "Agent implementation";

  readonly id: string = uuid();
  tools: RegistryMultiSelector<NamedTool>;
  hooks: RegistryMultiSelector<HookConfig>;
  debugEnabled = false;
  //contextStorage = new ContextStorage();
  requireServiceByType: <R extends TokenRingService>(
    type: abstract new (...args: any[]) => R,
  ) => R;
  getServiceByType: <R extends TokenRingService>(
    type: abstract new (...args: any[]) => R,
  ) => R | undefined;
  readonly team!: AgentTeam;
  options: AgentConfig;
  private stateManager = new StateManager();
  initializeState = this.stateManager.initializeState.bind(this.stateManager);
  mutateState = this.stateManager.mutateState.bind(this.stateManager);
  getState = this.stateManager.getState.bind(this.stateManager);
  private sequenceCounter = 0;
  private abortController = new AbortController();
  // Async event stream
  private eventLog: AgentEventEnvelope[] = [];
  private eventWaiters: Array<(ev: AgentEventEnvelope) => void> = [];
  // Map of pending human responses
  private pendingHumanResponses = new Map<number, (response: any) => void>();

  constructor(agentTeam: AgentTeam, options: AgentConfig) {
    this.team = agentTeam;
    this.options = options;
    this.tools = new RegistryMultiSelector(agentTeam.tools);
    this.hooks = new RegistryMultiSelector(agentTeam.hooks);
    this.requireServiceByType = this.team.services.requireItemByType;
    this.getServiceByType = this.team.services.getItemByType;
  }

  get state() {
    return {
      entries: () => this.stateManager.entries(),
    };
  }

  restoreCheckpoint({state}: AgentCheckpointData): void {
    this.tools.setEnabledItems(state.toolsEnabled || []);
    this.hooks.setEnabledItems(state.hooksEnabled || []);
    this.stateManager.deserialize(state.agentState, (key) => {
      this.systemMessage(`State slice ${key} not found in agent state`);
    });
  }

  generateCheckpoint(): AgentCheckpointData {
    return {
      agentId: this.id,
      createdAt: Date.now(),
      state: {
        agentState: this.stateManager.serialize(),
        toolsEnabled: Array.from(this.tools.getActiveItemNames()),
        hooksEnabled: Array.from(this.hooks.getActiveItemNames()),
      },
    };
  }


  /**
   * Initialize the agent with commands and services
   */
  async initialize(): Promise<void> {
    this.initializeState(CommandHistoryState, {});

    for (const service of this.team.services.getItems()) {
      if (service.attach) await service.attach(this);
    }

    for (const message of this.options.initialCommands ?? []) {
      this.emit("input.received", {message});
      await this.runCommand(message);
    }

    this.setIdle();
  }

  async executeHooks(hookType: HookType, ...args: any[]): Promise<void> {
    const hooks = this.hooks.getActiveItemEntries();
    for (const [, hook] of Object.entries(hooks)) {
      await hook[hookType]?.(this, ...args);
    }
  }

  /**
   * Handle input from the user.
   * @param message
   */
  async handleInput({message}: { message: string }): Promise<void> {
    try {
      message = message.trim();
      this.emit("input.received", {message});

      this.mutateState(CommandHistoryState, (state) => {
        state.commands.push(message);
      });

      await this.runCommand(message);
    } catch (err) {
      if (!this.abortController?.signal?.aborted) {
        // Only output an error if the command wasn't aborted
        this.systemMessage(`Error running command: ${err}`, "error");
      }
    } finally {
      await this.executeHooks("afterAgentInputComplete", message);
      this.setIdle();
    }
  }

  async runCommand(message: string): Promise<void> {
    let commandName = "chat";
    let remainder = message
      .replace(/^\s*\/(\S*)/, (_unused, matchedCommandName) => {
        commandName = matchedCommandName;
        return "";
      })
      .trim();

    commandName = commandName || "help";

    // Get command from agent's chat commands
    const commands = this.team.chatCommands.getAllItems();
    let command = commands[commandName];

    if (!command && commandName.endsWith("s")) {
      // If the command name is plural, try it singular as well
      command = commands[commandName.slice(0, -1)];
    }

    if (command) {
      await command.execute(remainder, this);
    } else {
      this.systemMessage(
        `Unknown command: /${commandName}. Type /help for a list of commands.`,
        "error",
      );
    }
  }

  // Async generator for events
  async* events(
    signal: AbortSignal,
  ): AsyncGenerator<AgentEventEnvelope, void, unknown> {
    let sequence = 0;
    while (!signal.aborted) {
      if (this.eventLog.length > sequence) {
        const event = this.eventLog[sequence];
        sequence++;

        if (event.type === "state.idle" || event.type === "state.busy") {
          if (sequence !== this.eventLog.length) {
            continue;
          }
        }
        yield event;
      } else {
        await new Promise((resolve) => {
          this.eventWaiters.push(resolve);
        });
      }
    }
  }

  chatOutput(content: string) {
    this.emit("output.chat", {content});
  }

  reasoningOutput(content: string) {
    this.emit("output.reasoning", {content});
  }

  systemMessage(message: string, level: "info" | "warning" | "error" = "info") {
    this.emit("output.system", {message, level});
  }

  setBusy(message: string) {
    this.emit("state.busy", {message});
  }

  setNotBusy() {
    this.emit("state.notBusy", {});
  }

  setIdle() {
    this.emit("state.idle", {});
  }

  requestExit() {
    this.emit("state.exit", {});
  }

  requestAbort(reason: string) {
    this.emit("state.aborted", {reason});
    this.abortController.abort(reason);
  }

  reset(what: ResetWhat[]) {
    this.stateManager.reset(what);
    this.emit("reset", {what});
  }

  async askHuman<T extends keyof HumanInterfaceResponse>(
    request: HumanInterfaceRequest & { type: T },
  ): Promise<HumanInterfaceResponse[T]> {
    const sequence = this.sequenceCounter++;
    this.emit("human.request", {request, sequence});

    return new Promise((resolve) => {
      this.pendingHumanResponses.set(sequence, resolve);
    });
  }

  async busyWhile<T>(message: string, awaitable: Promise<T>): Promise<T> {
    this.setBusy(message);
    try {
      return await awaitable;
    } finally {
      this.setNotBusy();
    }
  }

  // Legacy method aliases for compatibility
  infoLine = (...msgs: string[]) =>
    this.systemMessage(formatLogMessages(msgs), "info");

  warningLine = (...msgs: string[]) =>
    this.systemMessage(formatLogMessages(msgs), "warning");

  errorLine = (...msgs: (string | Error)[]) =>
    this.systemMessage(formatLogMessages(msgs), "error");

  debugLine = (...msgs: string[]) => {
    if (this.debugEnabled) {
      this.systemMessage(formatLogMessages(msgs), "info");
    }
  };

  sendHumanResponse = (sequence: number, response: any) => {
    // Resolve the corresponding pending human request
    const resolver = this.pendingHumanResponses.get(sequence);
    if (resolver) {
      this.pendingHumanResponses.delete(sequence);
      resolver(response);
      // Also emit a human.response event for visibility
      this.emit("human.response", {responseTo: sequence, response});
    }
  };

  getAbortSignal() {
    return this.abortController.signal;
  }

  async createSubAgent(agentType: string): Promise<Agent> {
    // Create a new agent of the specified type
    const newAgent = await this.team.createAgent(agentType);

    this.systemMessage(
      `Created new agent: ${newAgent.options.name} (${newAgent.id.slice(0, 8)})`,
    );

    await newAgent.initialize();

    for (const [itemName, item] of this.stateManager.entries()) {
      if (item.persistToSubAgents) {
        const newItem = newAgent.stateManager.state.get(itemName);
        if (newItem) {
          this.infoLine(`Copying persistent state item ${itemName} to agent`);
          newItem.deserialize(item.serialize());
        }
      }
    }
    return newAgent;
  }

  private emit<K extends keyof AgentEvents>(
    type: K,
    data: AgentEvents[K],
  ): void {
    const envelope = {type, data} as AgentEventEnvelope;
    this.eventLog.push(envelope);
    let waiters = this.eventWaiters;
    this.eventWaiters = [];
    for (const waiter of waiters) {
      waiter(envelope);
    }
  }
}<|MERGE_RESOLUTION|>--- conflicted
+++ resolved
@@ -1,101 +1,5 @@
 import formatLogMessages from "@tokenring-ai/utility/formatLogMessage";
 import RegistryMultiSelector from "@tokenring-ai/utility/RegistryMultiSelector";
-<<<<<<< HEAD
-import { v4 as uuid } from "uuid";
-import { z } from "zod";
-import type {
-	AgentEventEnvelope,
-	AgentEvents,
-	ResetWhat,
-} from "./AgentEvents.js";
-import AgentTeam, { type NamedTool } from "./AgentTeam.ts";
-import type {
-	HumanInterfaceRequest,
-	HumanInterfaceResponse,
-} from "./HumanInterfaceRequest.js";
-import { CommandHistoryState } from "./state/commandHistoryState.js";
-import type { HookConfig, HookType, TokenRingService } from "./types.js";
-
-export type MessageLevel = "info" | "warning" | "error";
-
-export interface ChatOutputStream {
-	systemMessage(message: string, level?: MessageLevel): void;
-	chatOutput(content: string): void;
-	reasoningOutput(content: string): void;
-	infoLine(...msgs: string[]): void;
-	warningLine(...msgs: string[]): void;
-	errorLine(...msgs: (string | Error)[]): void;
-}
-
-export interface AskHumanInterface {
-	askHuman<T extends keyof HumanInterfaceResponse>(
-		request: HumanInterfaceRequest & { type: T },
-	): Promise<HumanInterfaceResponse[T]>;
-}
-
-export interface StateStorageInterface {
-	getState<T extends AgentStateSlice>(ClassType: new (...args: any[]) => T): T;
-
-	mutateState<R, T extends AgentStateSlice>(
-		ClassType: new (...args: any[]) => T,
-		callback: (state: T) => R,
-	): R;
-
-	initializeState<S, T extends AgentStateSlice>(
-		ClassType: new (props: S) => T,
-		props: S,
-	): void;
-}
-
-export interface ServiceRegistryInterface {
-	requireServiceByType<R extends TokenRingService>(
-		type: abstract new (...args: any[]) => R,
-	): R;
-
-	getServiceByType<R extends TokenRingService>(
-		type: abstract new (...args: any[]) => R,
-	): R | undefined;
-}
-
-export interface AgentStateSlice {
-	name: string;
-	reset: (what: ResetWhat[]) => void;
-	serialize: () => object;
-	deserialize: (data: object) => void;
-	persistToSubAgents?: boolean;
-}
-
-export const AgentConfigSchema = z.object({
-	name: z.string(),
-	description: z.string(),
-	visual: z.object({
-		color: z.string(),
-	}),
-	workHandler: z
-		.function({
-			input: z.tuple([z.string(), z.any()]),
-			output: z.any(),
-		})
-		.optional(),
-	ai: z.any(),
-	initialCommands: z.array(z.string()),
-	persistent: z.boolean().optional(),
-	storagePath: z.string().optional(),
-	type: z.enum(["interactive", "background"]),
-});
-export type AgentConfig = z.infer<typeof AgentConfigSchema>;
-
-export interface AgentCheckpointData {
-	agentId: string;
-	createdAt: number;
-	state: {
-		//contextStorage: object;
-		agentState: Record<string, object>;
-		toolsEnabled: string[];
-		hooksEnabled: string[];
-	};
-}
-=======
 import {v4 as uuid} from "uuid";
 import type {AgentEventEnvelope, AgentEvents, ResetWhat,} from "./AgentEvents.js";
 import AgentTeam, {type NamedTool} from "./AgentTeam.ts";
@@ -113,7 +17,6 @@
   TokenRingService
 } from "./types.js";
 
->>>>>>> 592081e8
 
 export default class Agent
 	implements
